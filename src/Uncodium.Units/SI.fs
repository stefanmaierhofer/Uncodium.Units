--- conflicted
+++ resolved
@@ -1,340 +1,336 @@
-namespace Uncodium.Units
-
-/// http://www.bipm.org/utils/common/pdf/si_brochure_8_en.pdf
-module SI =
-
-    open Fun
-<<<<<<< HEAD
-	
-=======
-    
->>>>>>> 5dba93b6
-    let internal prefix (name : string) (symbol : string) (a : int) (b : int)
-        = UnitPrefix(name, symbol, F.Pow(a, b))
-
-
-    (*
-        Decimal multiples and submultiples of SI units.
-     *)
-    let Deca  = prefix "deca"   "da"     10   1
-    let Hecto = prefix "hecto"  "h"      10   2
-    let Kilo  = prefix "kilo"   "k"      10   3
-    let Mega  = prefix "mega"   "M"    1000   2
-    let Giga  = prefix "giga"   "G"    1000   3
-    let Tera  = prefix "tera"   "T"    1000   4
-    let Peta  = prefix "peta"   "P"    1000   5
-    let Exa   = prefix "exa"    "E"    1000   6
-    let Zetta = prefix "zetta"  "Z"    1000   7
-    let Yotta = prefix "yotta"  "Y"    1000   8
-
-	
-    let Deci  = prefix "deci"   "d"      10  -1
-    let Centi = prefix "centi"  "c"      10  -2
-    let Milli = prefix "milli"  "m"    1000  -1
-    let Micro = prefix "micro"  "µ"    1000  -2
-    let Nano  = prefix "nano"   "n"    1000  -3
-    let Pico  = prefix "pico"   "p"    1000  -4
-    let Femto = prefix "femto"  "f"    1000  -5
-    let Atto  = prefix "atto"   "a"    1000  -6
-    let Zepto = prefix "zepto"  "z"    1000  -7
-    let Yocto = prefix "yocto"  "y"    1000  -8
-    
-    
-    (*
-        SI base units.
-     *)
-
-    /// Length (SI base unit).
-    /// The metre is the length of the path travelled by light in
-    /// vacuum during a time interval of 1/299 792 458 of a second.
-    let Meter       = U("meter", "m")
-
-    /// Mass (SI base unit).
-    /// The kilogram is the unit of mass; it is equal to the mass
-    /// of the international prototype of the kilogram.
-    let Kilogram    = U("kilogram", "kg")
-
-    /// Time (SI base unit).
-    /// The second is the duration of 9 192 631 770 periods of the
-    /// radiation corresponding to the transition between the two
-    /// hyperfine levels of the ground state of the caesium 133 atom.
-    let Second      = U("second", "s")
-
-    /// Electric current (SI base unit).
-    /// The ampere is that constant current which, if maintained in
-    /// two straight parallel conductors of infinite length, of negligible
-    /// circular cross-section, and placed 1 m apart in vacuum, would
-    /// produce between these conductors a force equal to 2 x 10–7
-    /// newton per metre of length.
-    let Ampere      = U("ampere", "A")
-
-    /// Thermodynamic temperature (SI base unit).
-    /// The kelvin, unit of thermodynamic temperature, is the
-    /// fraction 1/273.16 of the thermodynamic temperature of the
-    /// triple point of water.
-    let Kelvin      = U("kelvin", "K")
-
-    /// Amount of substance (SI base unit).
-    /// The mole is the amount of substance of a system which contains
-    /// as many elementary entities as there are atoms in 0.012 kilogram
-    /// of carbon 12.
-    /// When the mole is used, the elementary entities must be specified
-    /// and may be atoms, molecules, ions, electrons, other particles, or
-    /// specified groups of such particles.
-    let Mole        = U("mole", "mol")
-
-    /// Luminous intensity (SI base unit).
-    /// The candela is the luminous intensity, in a given direction, of a
-    /// source that emits monochromatic radiation of frequency 540 x 1012
-    /// hertz and that has a radiant intensity in that direction of 1/683
-    /// watt per steradian.
-    let Candela     = U("candela", "cd")
-    
-
-    (*
-         Examples of coherent derived units in the SI expressed in terms of base units.
-     *)
-
-    /// Area, square meter (SI derived unit).
-    let Area                    = U("area",                     "A",        Meter.Pow(2)                        )
-    /// Volume, cubic meter (SI derived unit).
-    let Volume                  = U("volume",                   "V",        Meter.Pow(3)                        )
-    /// Speed, velocity (SI derived unit).
-    let Speed                   = U("speed",                    "v",        Meter / Second                      )
-    /// Speed, velocity (SI derived unit).
-    let Velocity                = U("velocity",                 "v",        Meter / Second                      )
-    /// Acceleration (SI derived unit).
-    let Acceleration            = U("acceleration",             "a",        Meter / Second.Pow(2)               )
-    /// Wavenumber (SI derived unit).
-    let Wavenumber              = U("wavenumber",               "σ",        1 / Meter                           )
-    /// Density, mass density (SI derived unit).        
-    let Density                 = U("density",                  "ρ",        Kilogram / Meter.Pow(3)             )
-    /// Surface density (SI derived unit).
-    let SurfaceDensity          = U("surface density",          "ρ_A",      Kilogram / Meter.Pow(2)             )
-    /// Specific volume         (SI derived unit).
-    let SpecificVolume          = U("specific volume",          "v",        Meter.Pow(3) / Kilogram             )
-    /// Current density         (SI derived unit).
-    let CurrentDensity          = U("current density",          "j",        Ampere / Meter.Pow(2)               )
-    /// Magnetic field strength (SI derived unit).
-    let MagneticFieldStrength   = U("magnetic field strength",  "j",        Ampere / Meter                      )
-    /// Amount concentration, substance concentration, concentration (SI derived unit).
-    let AmountConcentration     = U("amount concentration",     "c",        Mole / Meter.Pow(3)                 )
-    /// Amount concentration, substance concentration, concentration (SI derived unit).
-    let SubstanceConcentration  = U("substance concentration",  "c",        Mole / Meter.Pow(3)                 )
-    /// Amount concentration, substance concentration, concentration (SI derived unit).
-    let Concentration           = U("concentration",            "c",        Mole / Meter.Pow(3)                 )
-    /// Mass concentration (SI derived unit).
-    let MassConcentration       = U("mass concentration",       "γ",        Kilogram / Meter.Pow(3)             )
-    /// Refractive index (SI derived unit).
-    let RefractiveIndex         = U("refractive index",         "n"                                             )
-    /// Relative permeability (SI derived unit).
-    let RelativePermeability    = U("relative permeability",    "µᵣ"                                            )
-
-
-    (*
-        Coherent derived units in the SI with special names and symbols.    
-     *)
-
-    /// Plane angle (SI derived unit).
-    let Radian                  = U("radian",                   "rad",      Meter / Meter                       )
-    /// Solid angle (SI derived unit).
-    let Steradian               = U("steradian",                "sr",       Meter.Pow(2) / Meter.Pow(2)         )
-    /// Frequency (SI derived unit).
-    let Hertz                   = U("hertz",                    "Hz",       1 / Second                          )
-    /// Force, weight (SI derived unit).
-    let Newton                  = U("newton",                   "N",        Kilogram * Meter / Second.Pow(2)    )
-    /// Pressure, stress (SI derived unit).
-    let Pascal                  = U("pascal",                   "Pa",       Newton / Meter.Pow(2)               )
-    /// Energy, work, amount of heat (SI derived unit).
-    let Joule                   = U("joule",                    "J",        Newton * Meter                      )
-    /// Power, radiant flux (SI derived unit).
-    let Watt                    = U("watt",                     "W",        Joule / Second                      )
-    /// Electric charge, amount of electricity (SI derived unit).
-    let Coulomb                 = U("coulomb",                  "C",        Ampere * Second                     )
-    /// Voltage (electric potential difference), electromotive force (SI derived unit).
-    let Volt                    = U("volt",                     "V",        Watt / Ampere                       )
-    /// Capacitance (SI derived unit).
-    let Farad                   = U("farad",                    "F",        Coulomb / Volt                      )
-    /// Electric resistance, impedance, reactance (SI derived unit).
-    let Ohm                     = U("ohm",                      "Ω",        Volt / Ampere                       )
-    /// Electrical conductance (SI derived unit).
-    let Siemens                 = U("siemens",                  "S",        Ampere / Volt                       )
-    /// Magnetic flux (SI derived unit).
-    let Weber                   = U("weber",                    "Wb",       Volt * Second                       )
-    /// Magnetic flux density (SI derived unit).
-    let Tesla                   = U("tesla",                    "T",        Weber / Meter.Pow(2)                )
-    /// Inductance (SI derived unit).
-    let Henry                   = U("henry",                    "H",        Weber / Ampere                      )
-    /// Luminous flux (SI derived unit).
-    let Lumen                   = U("lumen",                    "lm",       Candela * Steradian                 )
-    /// Illuminance (SI derived unit).
-    let Lux                     = U("lux",                      "lx",       Lumen / Meter.Pow(2)                )
-    /// Radioactivity (decays per unit time), activity referred to a radionuclide (SI derived unit).
-    let Becquerel               = U("becquerel",                "Bq",       1 / Second                          )
-    /// Absorbed dose (of ionizing radiation), specific energy (imparted), kerma (SI derived unit).
-    let Gray                    = U("gray",                     "Gy",       Joule / Kilogram                    )
-    /// Dose equivalent, ambient dose equivalent, directional dose equivalent, personal dose equivalent (SI derived unit).
-    let Sievert                 = U("sievert",                  "Sv",       Joule / Kilogram                    )
-    /// Catalytic activity (SI derived unit).
-    let Katal                   = U("katal",                    "kat",      Mole / Second                       )
-
-
-    (*
-        Examples of SI coherent derived units whose names and symbols include
-        SI coherent derived units with special names and symbols.
-     *)
-
-    /// Dynamic viscosity (SI derived unit).
-    let DynamicViscosity        = U("dynamic viscosity",        "Pa s",     Pascal * Second                     )
-    /// Moment of force (SI derived unit).
-    let MomentOfForce           = U("moment of force",          "N m",      Newton * Meter                      )
-    /// surface tension (SI derived unit).
-    let SurfaceTension          = U("surface tension",          "N/m",      Newton / Meter                      )
-    /// Angular velocity (SI derived unit).
-    let AngularVelocity         = U("angular velocity",         "rad/s",    Radian / Second                     )
-    /// Angular acceleration (SI derived unit).
-    let AngularAcceleration     = U("angular acceleration",     "rad/s²",   Radian / Second.Pow(2)              )
-    /// Heat flux density, irradiance (SI derived unit).
-    let HeatFluxDensity         = U("heat flux density",        "W/m²",     Watt / Meter.Pow(2)                 )
-    /// Heat capacity, entropy (SI derived unit).
-    let HeatCapacity            = U("heat capacity",            "J/K",      Joule / Kelvin                      )
-    /// Heat capacity, entropy (SI derived unit).
-    let Entropy                 = U("entropy",                  "J/K",      Joule / Kelvin                      )
-    /// Specific heat capacity, specific entropy (SI derived unit).
-    let SpecificHeatCapacity    = U("specific heat capacity",   "J/(kg K)", Joule / (Kilogram * Kelvin)         )
-    /// Specific heat capacity, specific entropy (SI derived unit).
-    let SpecificEntropy         = U("specific entropy",         "J/(kg K)", Joule / (Kilogram * Kelvin)         )
-    /// Specific energy (SI derived unit).
-    let SpecificEnergy          = U("specific energy",          "J/kg",     Joule / Kilogram                    )
-    /// Thermal conductivity (SI derived unit).
-    let ThermalConductivity     = U("thermal conductivity",     "W/(m K)",  Watt / (Meter * Kelvin)             )
-    /// Energy density (SI derived unit).
-    let EnergyDensity           = U("energy density",           "J/m³",     Joule / Meter.Pow(3)                )
-    /// Electric field strength (SI derived unit).
-    let ElectricFieldStrength   = U("electric field strength",  "V/m",      Volt / Meter                        )
-    /// Electric charge density (SI derived unit).
-    let ElectricChargeDensity   = U("electric charge density",  "C/m³",     Coulomb / Meter.Pow(3)              )
-    /// Surface charge density (SI derived unit).
-    let SurfaceChargeDensity    = U("surface charge density",   "C/m²",     Coulomb / Meter.Pow(2)              )
-    /// Electric flux density, electric displacement (SI derived unit).
-    let ElectricFluxDensity     = U("electric flux density",    "C/m²",     Coulomb / Meter.Pow(2)              )
-    /// Electric flux density, electric displacement (SI derived unit).
-    let ElectricDisplacement    = U("electric displacement",    "C/m²",     Coulomb / Meter.Pow(2)              )
-    /// Permittivity (SI derived unit).
-    let Permittivity            = U("permittivity",             "F/m",      Farad / Meter                       )
-    /// Permeability (SI derived unit).
-    let Permeability            = U("permeability",             "H/m",      Henry / Meter                       )
-    /// Molar energy (SI derived unit).
-    let MolarEnergy             = U("molar energy",             "J/mol",    Joule / Mole                        )
-    /// Molar entropy, molar heat capacity (SI derived unit).
-    let MolarEntropy            = U("molar entropy",            "J/(mol K)",Joule / (Mole * Kelvin)             )
-    /// Molar entropy, molar heat capacity (SI derived unit).
-    let MolarHeatCapacity       = U("molar heat capacity",      "J/(mol K)",Joule / (Mole * Kelvin)             )
-    /// Exposure (x- and γ-rays) (SI derived unit).
-    let Exposure                = U("exposure (x- and γ-rays)", "C/kg",     Coulomb / Kilogram                  )
-    /// Absorbed dose rate (SI derived unit).
-    let AbsorbedDoseRate        = U("absorbed dose rate",       "Gy/s",     Gray / Second                       )
-    /// Radiant intensity (SI derived unit).
-    let RadiantIntensity        = U("radiant intensity",        "W/sr",     Watt / Steradian                    )
-    /// Radiance (SI derived unit).
-    let Radiance                = U("radiance",                 "W/(m2 sr)",Watt / (Meter.Pow(2) * Steradian)   )
-
-
-    (*
-        Non-SI units accepted for use with the International System of Units.
-     *)
-
-    /// 1 minute = 60 seconds.
-    let Minute                  = U("minute",                   "min",      Second,         60                  )
-    /// 1 hour = 60 minutes = 3 600 seconds.                                                                 
-    let Hour                    = U("hour",                     "h",        Minute,         60                  )
-    /// 1 day = 24 hours = 1 440 minutes = 86 400 seconds.                                                   
-    let Day                     = U("day",                      "d",        Hour,           24                  )
-    /// 1 degree = 1/180 radian = 1/360 of a full circle.                                                    
-    let Degree                  = U("degree",                   "°",        Radian,         F.Pi / 180          )
-    /// 1 minute = 1/60 degree.                                                                              
-    let ArcMinute               = U("arcminute",                "′",        Degree,         F(1, 60)            )
-    /// 1 second = 1/60 minute = 1/3600 degree.                                                              
-    let ArcSecond               = U("arcsecond",                "″",        ArcMinute,      F(1, 60)            )
-    /// 1 ha = 1 hm² = 10⁴ m2.
-    let Hectare                 = U("hectare",                  "ha",       Meter.Pow(2),   10_000              )
-    /// 1 L = 1 l = 1 dm³ = 10³ cm³ = 10⁻³ m³.
-    let Liter                   = U("liter",                    "l",        Meter.Pow(3),   F(1, 1_000)         )
-    /// 1 t = 10³ kg.
-    let Tonne                   = U("tonne",                    "t",        Kilogram,       1_000               )
-
-
-    /// 1 000 meters.
-    let Kilometer   = Kilo  * Meter
-    /// 1/10 of a meter.
-    let Decimeter   = Deci  * Meter
-    /// 1/100 of a meter.
-    let Centimeter  = Centi * Meter
-    /// 1/1000 of a meter.
-    let Millimeter  = Milli * Meter
-    /// 1/1000 of a millimeter.
-    let Micrometer  = Micro * Meter
-    /// 1/1000 of a micrometer.
-    let Nanometer   = Nano  * Meter
-    
-
-    /// 1/1000 of a kilogram.
-    let Gram                            = UnitOfMeasure("gram",                 "g",        Kilogram,       F.Pow(10, -3)   )
-    /// 1/1000 of a gram.
-    let Milligram                       = Milli * Gram
-    /// 1/1000 of a milligram.
-    let Microgram                       = Micro * Gram
-
-
-    /// The area of a square whose sides measure exactly one kilometer.
-    let SquareKilometer                 = UnitOfMeasure("square kilometer",     "km²",      Kilometer^2                     )
-    /// The area of a square whose sides measure exactly one meter.
-    let SquareMeter                     = UnitOfMeasure("square meter",         "m²",       Meter^2                         )
-    /// The area of a square whose sides measure exactly one decimeter.
-    let SquareDecimeter                 = UnitOfMeasure("square decimeter",     "dm²",      Decimeter^2                     )
-    /// The area of a square whose sides measure exactly one centimeter.
-    let SquareCentimeter                = UnitOfMeasure("square centimeter",    "cm²",      Centimeter^2                    )
-    /// The area of a square whose sides measure exactly one millimeter.
-    let SquareMillimeter                = UnitOfMeasure("square millimeter",    "mm²",      Millimeter^2                    )
-    /// 100 m² (10m · 10m).
-    let Are                             = UnitOfMeasure("are",                  "a",        SquareMeter,            100     )
-    /// 10 000 m² (100m · 100m), or 100 are.
-    
-
-
-    /// The volume of a cube whose sides measure exactly one kilometer.
-    let CubicKilometer                  = UnitOfMeasure("cubic kilometer",      "km³",      Kilometer^3                     )
-    /// The volume of a cube whose sides measure exactly one meter.                                                         
-    let CubicMeter                      = UnitOfMeasure("cubic meter",          "m³",       Meter^3                         )
-    /// The volume of a cube whose sides measure exactly one decimeter.                                                     
-    let CubicDecimeter                  = UnitOfMeasure("cubic decimeter",      "dm³",      Decimeter^3                     )
-    /// The volume of a cube whose sides measure exactly one centimeter.                                                    
-    let CubicCentimeter                 = UnitOfMeasure("cubic centimeter",     "cm³",      Centimeter^3                    )
-    /// The volume of a cube whose sides measure exactly one millimeter.                                                    
-    let CubicMillimeter                 = UnitOfMeasure("cubic millimeter",     "mm³",      Millimeter^3                    )
-    /// Unit of volume equal to 1 cubic decimeter.
-    
-    
-    
-    /// 1/10 of a liter.
-    let Deciliter                       = Deci * Liter
-    /// 1/100 of a liter.
-    let Centiliter                      = Centi * Liter
-    /// 1/1000 of a liter, or one cubic centimeter.
-    let Milliliter                      = Milli * Liter
-    /// 1/1000 of a milliliter, or one cubic millimeter.
-    let Microliter                      = Micro * Liter
-
-
-    /// 1/1000 of a second.
-    let Millisecond                     = Milli * Second
-    /// 1/1000 of a millisecond.
-    let Microsecond                     = Micro * Second
-    /// 1/1000 of a microsecond.
-    let Nanosecond                      = Nano  * Second
-    /// 1/1000 of a nanosecond.
-    let Picosecond                      = Pico  * Second
-    /// 1/1000 of a picosecond.
-    let Femtosecond                     = Femto * Second
-    /// 1/1000 of a femtosecond.
-    let Attosecond                      = Atto  * Second
+namespace Uncodium.Units
+
+/// http://www.bipm.org/utils/common/pdf/si_brochure_8_en.pdf
+module SI =
+
+    open Fun
+	
+    let internal prefix (name : string) (symbol : string) (a : int) (b : int)
+        = UnitPrefix(name, symbol, F.Pow(a, b))
+
+
+    (*
+        Decimal multiples and submultiples of SI units.
+     *)
+    let Deca  = prefix "deca"   "da"     10   1
+    let Hecto = prefix "hecto"  "h"      10   2
+    let Kilo  = prefix "kilo"   "k"      10   3
+    let Mega  = prefix "mega"   "M"    1000   2
+    let Giga  = prefix "giga"   "G"    1000   3
+    let Tera  = prefix "tera"   "T"    1000   4
+    let Peta  = prefix "peta"   "P"    1000   5
+    let Exa   = prefix "exa"    "E"    1000   6
+    let Zetta = prefix "zetta"  "Z"    1000   7
+    let Yotta = prefix "yotta"  "Y"    1000   8
+
+	
+    let Deci  = prefix "deci"   "d"      10  -1
+    let Centi = prefix "centi"  "c"      10  -2
+    let Milli = prefix "milli"  "m"    1000  -1
+    let Micro = prefix "micro"  "µ"    1000  -2
+    let Nano  = prefix "nano"   "n"    1000  -3
+    let Pico  = prefix "pico"   "p"    1000  -4
+    let Femto = prefix "femto"  "f"    1000  -5
+    let Atto  = prefix "atto"   "a"    1000  -6
+    let Zepto = prefix "zepto"  "z"    1000  -7
+    let Yocto = prefix "yocto"  "y"    1000  -8
+    
+    
+    (*
+        SI base units.
+     *)
+
+    /// Length (SI base unit).
+    /// The metre is the length of the path travelled by light in
+    /// vacuum during a time interval of 1/299 792 458 of a second.
+    let Meter       = U("meter", "m")
+
+    /// Mass (SI base unit).
+    /// The kilogram is the unit of mass; it is equal to the mass
+    /// of the international prototype of the kilogram.
+    let Kilogram    = U("kilogram", "kg")
+
+    /// Time (SI base unit).
+    /// The second is the duration of 9 192 631 770 periods of the
+    /// radiation corresponding to the transition between the two
+    /// hyperfine levels of the ground state of the caesium 133 atom.
+    let Second      = U("second", "s")
+
+    /// Electric current (SI base unit).
+    /// The ampere is that constant current which, if maintained in
+    /// two straight parallel conductors of infinite length, of negligible
+    /// circular cross-section, and placed 1 m apart in vacuum, would
+    /// produce between these conductors a force equal to 2 x 10–7
+    /// newton per metre of length.
+    let Ampere      = U("ampere", "A")
+
+    /// Thermodynamic temperature (SI base unit).
+    /// The kelvin, unit of thermodynamic temperature, is the
+    /// fraction 1/273.16 of the thermodynamic temperature of the
+    /// triple point of water.
+    let Kelvin      = U("kelvin", "K")
+
+    /// Amount of substance (SI base unit).
+    /// The mole is the amount of substance of a system which contains
+    /// as many elementary entities as there are atoms in 0.012 kilogram
+    /// of carbon 12.
+    /// When the mole is used, the elementary entities must be specified
+    /// and may be atoms, molecules, ions, electrons, other particles, or
+    /// specified groups of such particles.
+    let Mole        = U("mole", "mol")
+
+    /// Luminous intensity (SI base unit).
+    /// The candela is the luminous intensity, in a given direction, of a
+    /// source that emits monochromatic radiation of frequency 540 x 1012
+    /// hertz and that has a radiant intensity in that direction of 1/683
+    /// watt per steradian.
+    let Candela     = U("candela", "cd")
+    
+
+    (*
+         Examples of coherent derived units in the SI expressed in terms of base units.
+     *)
+
+    /// Area, square meter (SI derived unit).
+    let Area                    = U("area",                     "A",        Meter.Pow(2)                        )
+    /// Volume, cubic meter (SI derived unit).
+    let Volume                  = U("volume",                   "V",        Meter.Pow(3)                        )
+    /// Speed, velocity (SI derived unit).
+    let Speed                   = U("speed",                    "v",        Meter / Second                      )
+    /// Speed, velocity (SI derived unit).
+    let Velocity                = U("velocity",                 "v",        Meter / Second                      )
+    /// Acceleration (SI derived unit).
+    let Acceleration            = U("acceleration",             "a",        Meter / Second.Pow(2)               )
+    /// Wavenumber (SI derived unit).
+    let Wavenumber              = U("wavenumber",               "σ",        1 / Meter                           )
+    /// Density, mass density (SI derived unit).        
+    let Density                 = U("density",                  "ρ",        Kilogram / Meter.Pow(3)             )
+    /// Surface density (SI derived unit).
+    let SurfaceDensity          = U("surface density",          "ρ_A",      Kilogram / Meter.Pow(2)             )
+    /// Specific volume         (SI derived unit).
+    let SpecificVolume          = U("specific volume",          "v",        Meter.Pow(3) / Kilogram             )
+    /// Current density         (SI derived unit).
+    let CurrentDensity          = U("current density",          "j",        Ampere / Meter.Pow(2)               )
+    /// Magnetic field strength (SI derived unit).
+    let MagneticFieldStrength   = U("magnetic field strength",  "j",        Ampere / Meter                      )
+    /// Amount concentration, substance concentration, concentration (SI derived unit).
+    let AmountConcentration     = U("amount concentration",     "c",        Mole / Meter.Pow(3)                 )
+    /// Amount concentration, substance concentration, concentration (SI derived unit).
+    let SubstanceConcentration  = U("substance concentration",  "c",        Mole / Meter.Pow(3)                 )
+    /// Amount concentration, substance concentration, concentration (SI derived unit).
+    let Concentration           = U("concentration",            "c",        Mole / Meter.Pow(3)                 )
+    /// Mass concentration (SI derived unit).
+    let MassConcentration       = U("mass concentration",       "γ",        Kilogram / Meter.Pow(3)             )
+    /// Refractive index (SI derived unit).
+    let RefractiveIndex         = U("refractive index",         "n"                                             )
+    /// Relative permeability (SI derived unit).
+    let RelativePermeability    = U("relative permeability",    "µᵣ"                                            )
+
+
+    (*
+        Coherent derived units in the SI with special names and symbols.    
+     *)
+
+    /// Plane angle (SI derived unit).
+    let Radian                  = U("radian",                   "rad",      Meter / Meter                       )
+    /// Solid angle (SI derived unit).
+    let Steradian               = U("steradian",                "sr",       Meter.Pow(2) / Meter.Pow(2)         )
+    /// Frequency (SI derived unit).
+    let Hertz                   = U("hertz",                    "Hz",       1 / Second                          )
+    /// Force, weight (SI derived unit).
+    let Newton                  = U("newton",                   "N",        Kilogram * Meter / Second.Pow(2)    )
+    /// Pressure, stress (SI derived unit).
+    let Pascal                  = U("pascal",                   "Pa",       Newton / Meter.Pow(2)               )
+    /// Energy, work, amount of heat (SI derived unit).
+    let Joule                   = U("joule",                    "J",        Newton * Meter                      )
+    /// Power, radiant flux (SI derived unit).
+    let Watt                    = U("watt",                     "W",        Joule / Second                      )
+    /// Electric charge, amount of electricity (SI derived unit).
+    let Coulomb                 = U("coulomb",                  "C",        Ampere * Second                     )
+    /// Voltage (electric potential difference), electromotive force (SI derived unit).
+    let Volt                    = U("volt",                     "V",        Watt / Ampere                       )
+    /// Capacitance (SI derived unit).
+    let Farad                   = U("farad",                    "F",        Coulomb / Volt                      )
+    /// Electric resistance, impedance, reactance (SI derived unit).
+    let Ohm                     = U("ohm",                      "Ω",        Volt / Ampere                       )
+    /// Electrical conductance (SI derived unit).
+    let Siemens                 = U("siemens",                  "S",        Ampere / Volt                       )
+    /// Magnetic flux (SI derived unit).
+    let Weber                   = U("weber",                    "Wb",       Volt * Second                       )
+    /// Magnetic flux density (SI derived unit).
+    let Tesla                   = U("tesla",                    "T",        Weber / Meter.Pow(2)                )
+    /// Inductance (SI derived unit).
+    let Henry                   = U("henry",                    "H",        Weber / Ampere                      )
+    /// Luminous flux (SI derived unit).
+    let Lumen                   = U("lumen",                    "lm",       Candela * Steradian                 )
+    /// Illuminance (SI derived unit).
+    let Lux                     = U("lux",                      "lx",       Lumen / Meter.Pow(2)                )
+    /// Radioactivity (decays per unit time), activity referred to a radionuclide (SI derived unit).
+    let Becquerel               = U("becquerel",                "Bq",       1 / Second                          )
+    /// Absorbed dose (of ionizing radiation), specific energy (imparted), kerma (SI derived unit).
+    let Gray                    = U("gray",                     "Gy",       Joule / Kilogram                    )
+    /// Dose equivalent, ambient dose equivalent, directional dose equivalent, personal dose equivalent (SI derived unit).
+    let Sievert                 = U("sievert",                  "Sv",       Joule / Kilogram                    )
+    /// Catalytic activity (SI derived unit).
+    let Katal                   = U("katal",                    "kat",      Mole / Second                       )
+
+
+    (*
+        Examples of SI coherent derived units whose names and symbols include
+        SI coherent derived units with special names and symbols.
+     *)
+
+    /// Dynamic viscosity (SI derived unit).
+    let DynamicViscosity        = U("dynamic viscosity",        "Pa s",     Pascal * Second                     )
+    /// Moment of force (SI derived unit).
+    let MomentOfForce           = U("moment of force",          "N m",      Newton * Meter                      )
+    /// surface tension (SI derived unit).
+    let SurfaceTension          = U("surface tension",          "N/m",      Newton / Meter                      )
+    /// Angular velocity (SI derived unit).
+    let AngularVelocity         = U("angular velocity",         "rad/s",    Radian / Second                     )
+    /// Angular acceleration (SI derived unit).
+    let AngularAcceleration     = U("angular acceleration",     "rad/s²",   Radian / Second.Pow(2)              )
+    /// Heat flux density, irradiance (SI derived unit).
+    let HeatFluxDensity         = U("heat flux density",        "W/m²",     Watt / Meter.Pow(2)                 )
+    /// Heat capacity, entropy (SI derived unit).
+    let HeatCapacity            = U("heat capacity",            "J/K",      Joule / Kelvin                      )
+    /// Heat capacity, entropy (SI derived unit).
+    let Entropy                 = U("entropy",                  "J/K",      Joule / Kelvin                      )
+    /// Specific heat capacity, specific entropy (SI derived unit).
+    let SpecificHeatCapacity    = U("specific heat capacity",   "J/(kg K)", Joule / (Kilogram * Kelvin)         )
+    /// Specific heat capacity, specific entropy (SI derived unit).
+    let SpecificEntropy         = U("specific entropy",         "J/(kg K)", Joule / (Kilogram * Kelvin)         )
+    /// Specific energy (SI derived unit).
+    let SpecificEnergy          = U("specific energy",          "J/kg",     Joule / Kilogram                    )
+    /// Thermal conductivity (SI derived unit).
+    let ThermalConductivity     = U("thermal conductivity",     "W/(m K)",  Watt / (Meter * Kelvin)             )
+    /// Energy density (SI derived unit).
+    let EnergyDensity           = U("energy density",           "J/m³",     Joule / Meter.Pow(3)                )
+    /// Electric field strength (SI derived unit).
+    let ElectricFieldStrength   = U("electric field strength",  "V/m",      Volt / Meter                        )
+    /// Electric charge density (SI derived unit).
+    let ElectricChargeDensity   = U("electric charge density",  "C/m³",     Coulomb / Meter.Pow(3)              )
+    /// Surface charge density (SI derived unit).
+    let SurfaceChargeDensity    = U("surface charge density",   "C/m²",     Coulomb / Meter.Pow(2)              )
+    /// Electric flux density, electric displacement (SI derived unit).
+    let ElectricFluxDensity     = U("electric flux density",    "C/m²",     Coulomb / Meter.Pow(2)              )
+    /// Electric flux density, electric displacement (SI derived unit).
+    let ElectricDisplacement    = U("electric displacement",    "C/m²",     Coulomb / Meter.Pow(2)              )
+    /// Permittivity (SI derived unit).
+    let Permittivity            = U("permittivity",             "F/m",      Farad / Meter                       )
+    /// Permeability (SI derived unit).
+    let Permeability            = U("permeability",             "H/m",      Henry / Meter                       )
+    /// Molar energy (SI derived unit).
+    let MolarEnergy             = U("molar energy",             "J/mol",    Joule / Mole                        )
+    /// Molar entropy, molar heat capacity (SI derived unit).
+    let MolarEntropy            = U("molar entropy",            "J/(mol K)",Joule / (Mole * Kelvin)             )
+    /// Molar entropy, molar heat capacity (SI derived unit).
+    let MolarHeatCapacity       = U("molar heat capacity",      "J/(mol K)",Joule / (Mole * Kelvin)             )
+    /// Exposure (x- and γ-rays) (SI derived unit).
+    let Exposure                = U("exposure (x- and γ-rays)", "C/kg",     Coulomb / Kilogram                  )
+    /// Absorbed dose rate (SI derived unit).
+    let AbsorbedDoseRate        = U("absorbed dose rate",       "Gy/s",     Gray / Second                       )
+    /// Radiant intensity (SI derived unit).
+    let RadiantIntensity        = U("radiant intensity",        "W/sr",     Watt / Steradian                    )
+    /// Radiance (SI derived unit).
+    let Radiance                = U("radiance",                 "W/(m2 sr)",Watt / (Meter.Pow(2) * Steradian)   )
+
+
+    (*
+        Non-SI units accepted for use with the International System of Units.
+     *)
+
+    /// 1 minute = 60 seconds.
+    let Minute                  = U("minute",                   "min",      Second,         60                  )
+    /// 1 hour = 60 minutes = 3 600 seconds.                                                                 
+    let Hour                    = U("hour",                     "h",        Minute,         60                  )
+    /// 1 day = 24 hours = 1 440 minutes = 86 400 seconds.                                                   
+    let Day                     = U("day",                      "d",        Hour,           24                  )
+    /// 1 degree = 1/180 radian = 1/360 of a full circle.                                                    
+    let Degree                  = U("degree",                   "°",        Radian,         F.Pi / 180          )
+    /// 1 minute = 1/60 degree.                                                                              
+    let ArcMinute               = U("arcminute",                "′",        Degree,         F(1, 60)            )
+    /// 1 second = 1/60 minute = 1/3600 degree.                                                              
+    let ArcSecond               = U("arcsecond",                "″",        ArcMinute,      F(1, 60)            )
+    /// 1 ha = 1 hm² = 10⁴ m2.
+    let Hectare                 = U("hectare",                  "ha",       Meter.Pow(2),   10_000              )
+    /// 1 L = 1 l = 1 dm³ = 10³ cm³ = 10⁻³ m³.
+    let Liter                   = U("liter",                    "l",        Meter.Pow(3),   F(1, 1_000)         )
+    /// 1 t = 10³ kg.
+    let Tonne                   = U("tonne",                    "t",        Kilogram,       1_000               )
+
+
+    /// 1 000 meters.
+    let Kilometer   = Kilo  * Meter
+    /// 1/10 of a meter.
+    let Decimeter   = Deci  * Meter
+    /// 1/100 of a meter.
+    let Centimeter  = Centi * Meter
+    /// 1/1000 of a meter.
+    let Millimeter  = Milli * Meter
+    /// 1/1000 of a millimeter.
+    let Micrometer  = Micro * Meter
+    /// 1/1000 of a micrometer.
+    let Nanometer   = Nano  * Meter
+    
+
+    /// 1/1000 of a kilogram.
+    let Gram                            = UnitOfMeasure("gram",                 "g",        Kilogram,       F.Pow(10, -3)   )
+    /// 1/1000 of a gram.
+    let Milligram                       = Milli * Gram
+    /// 1/1000 of a milligram.
+    let Microgram                       = Micro * Gram
+
+
+    /// The area of a square whose sides measure exactly one kilometer.
+    let SquareKilometer                 = UnitOfMeasure("square kilometer",     "km²",      Kilometer^2                     )
+    /// The area of a square whose sides measure exactly one meter.
+    let SquareMeter                     = UnitOfMeasure("square meter",         "m²",       Meter^2                         )
+    /// The area of a square whose sides measure exactly one decimeter.
+    let SquareDecimeter                 = UnitOfMeasure("square decimeter",     "dm²",      Decimeter^2                     )
+    /// The area of a square whose sides measure exactly one centimeter.
+    let SquareCentimeter                = UnitOfMeasure("square centimeter",    "cm²",      Centimeter^2                    )
+    /// The area of a square whose sides measure exactly one millimeter.
+    let SquareMillimeter                = UnitOfMeasure("square millimeter",    "mm²",      Millimeter^2                    )
+    /// 100 m² (10m · 10m).
+    let Are                             = UnitOfMeasure("are",                  "a",        SquareMeter,            100     )
+    /// 10 000 m² (100m · 100m), or 100 are.
+    
+
+
+    /// The volume of a cube whose sides measure exactly one kilometer.
+    let CubicKilometer                  = UnitOfMeasure("cubic kilometer",      "km³",      Kilometer^3                     )
+    /// The volume of a cube whose sides measure exactly one meter.                                                         
+    let CubicMeter                      = UnitOfMeasure("cubic meter",          "m³",       Meter^3                         )
+    /// The volume of a cube whose sides measure exactly one decimeter.                                                     
+    let CubicDecimeter                  = UnitOfMeasure("cubic decimeter",      "dm³",      Decimeter^3                     )
+    /// The volume of a cube whose sides measure exactly one centimeter.                                                    
+    let CubicCentimeter                 = UnitOfMeasure("cubic centimeter",     "cm³",      Centimeter^3                    )
+    /// The volume of a cube whose sides measure exactly one millimeter.                                                    
+    let CubicMillimeter                 = UnitOfMeasure("cubic millimeter",     "mm³",      Millimeter^3                    )
+    /// Unit of volume equal to 1 cubic decimeter.
+    
+    
+    
+    /// 1/10 of a liter.
+    let Deciliter                       = Deci * Liter
+    /// 1/100 of a liter.
+    let Centiliter                      = Centi * Liter
+    /// 1/1000 of a liter, or one cubic centimeter.
+    let Milliliter                      = Milli * Liter
+    /// 1/1000 of a milliliter, or one cubic millimeter.
+    let Microliter                      = Micro * Liter
+
+
+    /// 1/1000 of a second.
+    let Millisecond                     = Milli * Second
+    /// 1/1000 of a millisecond.
+    let Microsecond                     = Micro * Second
+    /// 1/1000 of a microsecond.
+    let Nanosecond                      = Nano  * Second
+    /// 1/1000 of a nanosecond.
+    let Picosecond                      = Pico  * Second
+    /// 1/1000 of a picosecond.
+    let Femtosecond                     = Femto * Second
+    /// 1/1000 of a femtosecond.
+    let Attosecond                      = Atto  * Second